use std::collections::HashMap;
use std::fmt;
use std::ops::Deref;
use std::rc::Rc;

use crate::parser::*;

#[macro_use]
mod macros;

mod store;
use store::VectorStore;

pub type VmResult<T> = Result<T, EvalError>;

#[derive(Debug)]
pub enum EvalError {
    UnknownVariable(String),
    DimensionMismatch(String),
}

/// The result of evaluating an expression
#[derive(Debug)]
pub enum EvalValue {
    Float(f64),
    FloatList(Box<dyn FloatListValue>),
}

impl PartialEq for EvalValue {
    fn eq(&self, other: &EvalValue) -> bool {
        use EvalValue::*;

        match self {
            Float(a) => match other {
                Float(b) => a == b,
                _ => false,
            },
            FloatList(a) => match other {
                FloatList(b) => a == b,
                _ => false,
            },
        }
    }
}

impl From<EvalValue> for PrimitiveValue {
    fn from(ev: EvalValue) -> PrimitiveValue {
        match ev {
            EvalValue::Float(f) => PrimitiveValue::Float(f),
            EvalValue::FloatList(vals) => {
                let fl = vals.to_float_list();
                PrimitiveValue::FloatList(fl)
            }
        }
    }
}

impl From<f64> for EvalValue {
    fn from(f: f64) -> EvalValue {
        EvalValue::Float(f)
    }
}

impl From<Vec<f64>> for EvalValue {
    fn from(vals: Vec<f64>) -> EvalValue {
        EvalValue::FloatList(Box::new(Box::new(vals)))
    }
}

/// Trait describing actions which a FloatListValue must satisfy.
/// The return type EvalValue only guarantees that (float lists) must satisfy
/// this behavior. In particular it does not guarantee any kind of mutability,
/// because this may be a view into a saved vector.
// TODO: make the Vec<f64> be a slice??? Better for parallelization
pub trait FloatListValue: Deref<Target = Vec<f64>> + std::fmt::Debug {
    fn to_float_list(self: Box<Self>) -> Rc<Vec<f64>>;
}

impl PartialEq for dyn FloatListValue {
    fn eq(&self, other: &dyn FloatListValue) -> bool {
        let a_vec: &Vec<f64> = *&self;
        let b_vec: &Vec<f64> = *&other;

        a_vec == b_vec
    }
}

// TODO: do something about this double indirection? We end up with a Box<Box<Vec>>
impl FloatListValue for Box<Vec<f64>> {
    fn to_float_list(self: Box<Self>) -> Rc<Vec<f64>> {
        Rc::new(**self)
    }
}

// TODO: do something about this double indirection? We end up with a Box<Rc<Vec>>
impl FloatListValue for Rc<Vec<f64>> {
    fn to_float_list(self: Box<Self>) -> Rc<Vec<f64>> {
        *self
    }
}

#[derive(Clone, PartialEq, Debug)]
pub enum PrimitiveValue {
    Float(f64),
    FloatList(Rc<Vec<f64>>),
}

impl PrimitiveValue {
    fn to_eval_value(&self) -> EvalValue {
        match self {
            PrimitiveValue::Float(f) => EvalValue::Float(*f),
            PrimitiveValue::FloatList(vals) => EvalValue::FloatList(Box::new(vals.clone())),
        }
    }
}

pub struct VM {
    variable_definitions: HashMap<String, PrimitiveValue>,
    arena: VectorStore,
}

impl VM {
    pub fn new() -> Self {
        VM {
            variable_definitions: HashMap::new(),
            arena: VectorStore::new(),
        }
    }

    pub fn define_variable<T>(&mut self, name: &str, value: T)
    where
        T: Into<PrimitiveValue>,
    {
        let name = name.to_string();

<<<<<<< HEAD
        self.variable_definitions.insert(name, value.into());
=======
        self.stored_values.insert(name, value);
>>>>>>> aa679e34
    }

    pub fn evaluate_expr(&self, expr: ExprNode) -> VmResult<EvalValue> {
        let out: EvalValue = match expr {
            ExprNode::Float(f) => EvalValue::Float(f),
            // This is embarassing
            ExprNode::FloatList(vals) => EvalValue::FloatList(Box::new(Box::new(vals))),
            ExprNode::UnaryExpr(op, val) => self.eval_unary_expr(op, *val)?,
            ExprNode::BinaryExpr(op, a, b) => self.eval_binary_expr(op, *a, *b)?,
            ExprNode::VariableRef(id) => {
                let stored = self.variable_definitions.get(&id);
                match stored {
                    None => {
                        return Err(EvalError::UnknownVariable(format!(
                            "No value saved for variable {}",
                            id
                        )));
                    }
                    Some(val) => val.to_eval_value(),
                }
            }
        };
        Ok(out)
    }

    fn eval_unary_expr(&self, op: UnaryOp, expr: ExprNode) -> VmResult<EvalValue> {
        use UnaryOp::*;

        let inner: EvalValue = self.evaluate_expr(expr)?;

        let out: EvalValue = match op {
            Negate => unary_switcher!(-, inner, &self.arena),
        };

        Ok(out)
    }

<<<<<<< HEAD
    fn eval_binary_expr(&self, op: BinaryOp, a: ExprNode, b: ExprNode) -> VmResult<EvalValue> {
=======
    #[allow(clippy::cognitive_complexity)] // False positive from macro expansions
    fn eval_binary_expr(&self, op: BinaryOp, a: ExprNode, b: ExprNode) -> VmResult<Value> {
>>>>>>> aa679e34
        use BinaryOp::*;

        let a: EvalValue = self.evaluate_expr(a)?;
        let b: EvalValue = self.evaluate_expr(b)?;

        let out: EvalValue = match op {
            Plus => binary_switcher!(+, a, b, &self.arena),
            Minus => binary_switcher!(-, a, b, &self.arena),
            Times => binary_switcher!(*, a, b, &self.arena),
            Divide => binary_switcher!(/, a, b, &self.arena),
        };

        Ok(out)
    }
}

impl fmt::Display for PrimitiveValue {
    fn fmt(&self, f: &mut fmt::Formatter<'_>) -> Result<(), fmt::Error> {
        match self {
            PrimitiveValue::Float(val) => write!(f, "{}", val),
            PrimitiveValue::FloatList(vals) => {
                write!(f, "[")?;
                if vals.is_empty() {
                    write!(f, "]")?;
                    return Ok(());
                }
                let mut iter = vals.iter();
                write!(f, "{}", iter.next().unwrap())?;

                for next in iter {
                    write!(f, ", {}", next)?;
                }
                write!(f, "]")
            }
        }
    }
}

#[cfg(test)]
mod tests;<|MERGE_RESOLUTION|>--- conflicted
+++ resolved
@@ -78,8 +78,8 @@
 
 impl PartialEq for dyn FloatListValue {
     fn eq(&self, other: &dyn FloatListValue) -> bool {
-        let a_vec: &Vec<f64> = *&self;
-        let b_vec: &Vec<f64> = *&other;
+        let a_vec: &Vec<f64> = self; // deref-magic
+        let b_vec: &Vec<f64> = other;
 
         a_vec == b_vec
     }
@@ -133,11 +133,7 @@
     {
         let name = name.to_string();
 
-<<<<<<< HEAD
         self.variable_definitions.insert(name, value.into());
-=======
-        self.stored_values.insert(name, value);
->>>>>>> aa679e34
     }
 
     pub fn evaluate_expr(&self, expr: ExprNode) -> VmResult<EvalValue> {
@@ -175,12 +171,8 @@
         Ok(out)
     }
 
-<<<<<<< HEAD
+    #[allow(clippy::cognitive_complexity)] // False positive from macro expansions
     fn eval_binary_expr(&self, op: BinaryOp, a: ExprNode, b: ExprNode) -> VmResult<EvalValue> {
-=======
-    #[allow(clippy::cognitive_complexity)] // False positive from macro expansions
-    fn eval_binary_expr(&self, op: BinaryOp, a: ExprNode, b: ExprNode) -> VmResult<Value> {
->>>>>>> aa679e34
         use BinaryOp::*;
 
         let a: EvalValue = self.evaluate_expr(a)?;
